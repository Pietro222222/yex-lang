#![deny(missing_docs)]
//! Compiler for the yex language
mod compiler;
mod error;
mod lexer;
mod parser;
mod tokens;

use compiler::Compiler;
pub use error::ParseError;

use lexer::Lexer;
use parser::{
    ast::{Expr, Stmt},
    Parser,
};
use vm::VirtualMachine;

<<<<<<< HEAD
/// Compiles a given string into yex bytecode
pub fn compile<T: Into<String>>(
    str: T,
) -> Result<(vm::Bytecode, Vec<vm::Value>), error::ParseError> {
    Compiler::compile(Lexer::new(str))
}

/// Compiles a given expression into yex bytecode
pub fn compile_expr<T: Into<String>>(
    str: T,
) -> Result<(vm::Bytecode, Vec<vm::Value>), error::ParseError> {
    Compiler::compile_expr(Lexer::new(str))
=======
/// Parses a given string into an AST
pub fn parse<T: Into<String>>(str: T) -> Result<Vec<Stmt>, error::ParseError> {
    let lexer = Lexer::new(str);
    let parser = Parser::new(lexer)?;
    let ast = parser.parse()?;

    Ok(ast)
}

/// Parses the given string in a single expression
pub fn parse_expr<T: Into<String>>(str: T) -> Result<Expr, error::ParseError> {
    let lexer = Lexer::new(str);

    let parser = Parser::new(lexer)?;
    let ast = parser.parse_expr()?;

    let compiler = Compiler::new();
    let (bt, ct) = compiler.compile_expr(&ast);

    println!("{:?}", bt);

    let mut vm = VirtualMachine::default();
    vm.set_consts(ct);
    let _ = vm.run(&bt).unwrap();
    println!("{}", vm.pop_last());

    Ok(ast)
>>>>>>> c750a5b2
}<|MERGE_RESOLUTION|>--- conflicted
+++ resolved
@@ -9,53 +9,28 @@
 use compiler::Compiler;
 pub use error::ParseError;
 
+use error::ParseResult;
 use lexer::Lexer;
-use parser::{
-    ast::{Expr, Stmt},
-    Parser,
-};
-use vm::VirtualMachine;
+use parser::Parser;
+use vm::{Bytecode, Value};
 
-<<<<<<< HEAD
-/// Compiles a given string into yex bytecode
-pub fn compile<T: Into<String>>(
-    str: T,
-) -> Result<(vm::Bytecode, Vec<vm::Value>), error::ParseError> {
-    Compiler::compile(Lexer::new(str))
-}
-
-/// Compiles a given expression into yex bytecode
-pub fn compile_expr<T: Into<String>>(
-    str: T,
-) -> Result<(vm::Bytecode, Vec<vm::Value>), error::ParseError> {
-    Compiler::compile_expr(Lexer::new(str))
-=======
 /// Parses a given string into an AST
-pub fn parse<T: Into<String>>(str: T) -> Result<Vec<Stmt>, error::ParseError> {
+pub fn parse<T: Into<String>>(str: T) -> ParseResult<(Bytecode, Vec<Value>)> {
     let lexer = Lexer::new(str);
     let parser = Parser::new(lexer)?;
     let ast = parser.parse()?;
 
-    Ok(ast)
+    let compiler = Compiler::new();
+    Ok(compiler.compile_stmts(&ast))
 }
 
 /// Parses the given string in a single expression
-pub fn parse_expr<T: Into<String>>(str: T) -> Result<Expr, error::ParseError> {
+pub fn parse_expr<T: Into<String>>(str: T) -> ParseResult<(Bytecode, Vec<Value>)> {
     let lexer = Lexer::new(str);
 
     let parser = Parser::new(lexer)?;
     let ast = parser.parse_expr()?;
 
     let compiler = Compiler::new();
-    let (bt, ct) = compiler.compile_expr(&ast);
-
-    println!("{:?}", bt);
-
-    let mut vm = VirtualMachine::default();
-    vm.set_consts(ct);
-    let _ = vm.run(&bt).unwrap();
-    println!("{}", vm.pop_last());
-
-    Ok(ast)
->>>>>>> c750a5b2
+    Ok(compiler.compile_expr(&ast))
 }