--- conflicted
+++ resolved
@@ -217,16 +217,10 @@
 
     insert_fn!("fread", read_file);
     insert_fn!("fwrite", write_file, 2);
-<<<<<<< HEAD
     insert_fn!("remove", remove_file);
     insert_fn!("creat", create_file);
     insert_fn!("exists", exists_file);
-    insert_fn!("system", system);
-=======
-    insert_fn!("fremove", remove_file);
-    insert_fn!("fcreate", create_file);
-    insert_fn!("fexists", exists_file);
     insert_fn!("system", system, 2);
->>>>>>> 15db1795
+
     prelude
 }