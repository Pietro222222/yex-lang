--- conflicted
+++ resolved
@@ -73,15 +73,7 @@
 #[test]
 fn table_test() {
     let mut table = Table::new();   
-<<<<<<< HEAD
-<<<<<<< HEAD
     table = table.insert(Symbol::new("test"), Constant::Table(GcRef::new(Table::new())));
-=======
-    table.insert(Symbol::new("test"), Constant::Table(GcRef::new(Table::new())));
->>>>>>> abbbed1 (Fix Crash on Table (#33))
-=======
-    table.insert(Symbol::new("test"), Constant::Table(GcRef::new(Table::new())));
->>>>>>> cef6f659
     assert_eq!(table.get(&Symbol::new("test")), Some(Constant::Table(GcRef::new(Table::new()))));
 }
 #[test] 
